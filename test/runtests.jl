--- conflicted
+++ resolved
@@ -16,7 +16,6 @@
     lower_bounds = [-Inf, -Inf, 0, 0]
     upper_bounds = [Inf, Inf, Inf, Inf]
     problem = ParametricMCPs.ParametricMCP(f, lower_bounds, upper_bounds, parameter_dimension)
-<<<<<<< HEAD
     problem_no_jacobian = ParametricMCPs.ParametricMCP(
         f,
         lower_bounds,
@@ -24,9 +23,6 @@
         parameter_dimension;
         compute_sensitivities = false,
     )
-=======
-    problem_no_jacobian = ParametricMCPs.ParametricMCP(f, lower_bounds, upper_bounds, parameter_dimension; compute_sensitivities=false)
->>>>>>> a86acd39
 
     feasible_parameters = [[0.0, 0.0], [rand(rng, 2) for _ in 1:4]...]
     infeasible_parameters = -feasible_parameters
@@ -50,7 +46,6 @@
 
     @testset "backward pass" begin
         for θ in [feasible_parameters; infeasible_parameters]
-<<<<<<< HEAD
             ∇_finitediff = FiniteDiff.finite_difference_gradient(θ -> dummy_pipeline(problem, θ), θ)
 
             @testset "Zygote Reverse" begin
@@ -92,13 +87,6 @@
                 )
                 @test isapprox(∇_enzyme_reverse, ∇_finitediff; atol = 1e-4)
             end
-=======
-            ∇_autodiff_reverse = only(Zygote.gradient(dummy_pipeline, θ))
-            ∇_autodiff_forward = only(Zygote.gradient(θ -> Zygote.forwarddiff(dummy_pipeline, θ), θ))
-            ∇_finitediff = FiniteDiff.finite_difference_gradient(dummy_pipeline, θ)
-            @test isapprox(∇_autodiff_reverse, ∇_finitediff; atol=1e-4)
-            @test isapprox(∇_autodiff_reverse, ∇_autodiff_forward; atol=1e-4)
->>>>>>> a86acd39
         end
     end
 
@@ -106,10 +94,5 @@
         @test_throws ArgumentError Zygote.gradient(feasible_parameters[1]) do θ
             dummy_pipeline(problem_no_jacobian, θ)
         end
-<<<<<<< HEAD
-=======
-
-        @test_throws ArgumentError Zygote.gradient(θ -> dummy_pipeline(θ, problem_no_jacobian), feasible_parameters[1])
->>>>>>> a86acd39
     end
 end